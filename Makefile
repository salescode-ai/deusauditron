PYTHON ?= python3
PIP ?= pip3

.PHONY: venv install run run-redis test lint format generate

venv:
	$(PYTHON) -m venv venv
	. venv/bin/activate && $(PIP) install --upgrade pip

install:
	. venv/bin/activate && $(PIP) install -r ./requirements.txt

install-dev:
	. venv/bin/activate && $(PIP) install -r ./requirements-dev.txt

run:
<<<<<<< HEAD
	. venv/bin/activate && uvicorn app:app --host 0.0.0.0 --port 8081 --reload
=======
	. venv/bin/activate && PYTHONPATH=src uvicorn deusauditron.app:app --host 0.0.0.0 --port 8081
>>>>>>> f625b888

run-redis:
	USE_REDIS=true REDIS_URL=redis://127.0.0.1:6379/0 make run

test:
	. venv/bin/activate && pytest -q

lint:
	. venv/bin/activate && ruff check .

format:
	. venv/bin/activate && ruff format .
<|MERGE_RESOLUTION|>--- conflicted
+++ resolved
@@ -14,11 +14,7 @@
 	. venv/bin/activate && $(PIP) install -r ./requirements-dev.txt
 
 run:
-<<<<<<< HEAD
-	. venv/bin/activate && uvicorn app:app --host 0.0.0.0 --port 8081 --reload
-=======
 	. venv/bin/activate && PYTHONPATH=src uvicorn deusauditron.app:app --host 0.0.0.0 --port 8081
->>>>>>> f625b888
 
 run-redis:
 	USE_REDIS=true REDIS_URL=redis://127.0.0.1:6379/0 make run
